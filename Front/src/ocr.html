<!DOCTYPE html>
<html lang="ru">
<head>
  <meta charset="UTF-8">
  <meta name="viewport" content="width=device-width, initial-scale=1.0">
  <link rel="stylesheet" href="./ocr.css">
  <script defer src="./ocr.js"></script>
  <title>ТекстоЛов</title>
</head>
<body>
<<<<<<< HEAD
    <header>
        <h1>ТекстоЛов</h1>
    </header>
    <div class = "main"> 
        <div class ="image_field">
            <div class ="icon_field">
              <img class="image_icon" src ="../img/image_1.png">
            </div>
            <div class = "text_photo"></div>
=======
  <header>
    <h1>ТекстоЛов</h1>
  </header>
>>>>>>> df30238f

  <div class="main">
    <div class="image_field">
      <div class="icon_field">
        <img class="image_icon" src="../img/image_icon.png" alt="Иконка изображения">
      </div>
      <div class="text_photo"></div>
    </div>
  </div>

  <button class="search_pc_button">Выбрать файл</button>
  <input type="file" class="file-input" accept="image/*">
  <div class="file-name"></div>

  <button class="start_button">Распознать текст</button>

  <div class="result_text_field" id="hidden">
    <p class="result_text"></p>
  </div>

  <footer></footer>
</body>
</html><|MERGE_RESOLUTION|>--- conflicted
+++ resolved
@@ -8,7 +8,6 @@
   <title>ТекстоЛов</title>
 </head>
 <body>
-<<<<<<< HEAD
     <header>
         <h1>ТекстоЛов</h1>
     </header>
@@ -18,16 +17,11 @@
               <img class="image_icon" src ="../img/image_1.png">
             </div>
             <div class = "text_photo"></div>
-=======
-  <header>
-    <h1>ТекстоЛов</h1>
-  </header>
->>>>>>> df30238f
 
   <div class="main">
     <div class="image_field">
       <div class="icon_field">
-        <img class="image_icon" src="../img/image_icon.png" alt="Иконка изображения">
+        <img class="image_icon" src="../img/image_1.png" alt="Иконка изображения">
       </div>
       <div class="text_photo"></div>
     </div>
